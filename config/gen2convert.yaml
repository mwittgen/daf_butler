--- conflicted
+++ resolved
@@ -70,10 +70,7 @@
   TransmissionCurve: TablePersistableTransmissionCurve
   BackgroundList: Background
   Config: Config
-<<<<<<< HEAD
   raw: Exposure
-=======
-  raw: ExposureU
 skip:
   # DatasetTypes that should never be converted, generally because they're
   # better added to Gen3 repos via some other means.
@@ -83,5 +80,4 @@
   - transmission_filter
   - transmission_sensor
   - transmission_optics
-  - transmission_atmosphere
->>>>>>> deb34244
+  - transmission_atmosphere